--- conflicted
+++ resolved
@@ -1,6 +1,3 @@
-Project Team Members: 
-<<<<<<< HEAD
-  Eli Wood
-=======
-Alec Andrulis
->>>>>>> cf5ba18f
+Project Team Members: 
+Alec Andrulis
+Eli Wood