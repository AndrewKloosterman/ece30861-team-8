import requests
import configparser
import typing
from typing import TextIO

class Api :
    """
    A simple API client for making GET requests to a specified base URL.
    
    Attributes:
        base_url (str): The base URL for the API.
        bearer_token (str | None): Optional bearer token for authentication.
    """

    _TIMEOUT : float = 5.0

    def __init__(self, _base_url: str) :
        self.base_url = _base_url
        self.__bearer_token: str | None = None

    @property
    def bearer_token(self) -> str | None :
        return self.__bearer_token


    def set_bearer_token(self, token: str) :
        self.__bearer_token = token

    def set_bearer_token_from_file(self, filepath: str, section: str = "auth", key: str = "bearer_token") :
        token: str | None = None

        if filepath.endswith(".ini"):
            config: configparser.ConfigParser = configparser.ConfigParser()
            config.read(filepath)
            if config.has_section(section) and config.has_option(section, key):
                token = config.get(section, key)
        else:
            f: TextIO
            with open(filepath, "r") as f:
                token = f.read().strip()
        if not token:
            raise ValueError(f"Bearer token not found in file '{filepath}' (section: '{section}', key: '{key}')")
        self.set_bearer_token(token)
    
    
    def build_url(self, endpoint: str = "") -> str :
        return f"{self.base_url.rstrip('/')}/{endpoint.lstrip('/')}"

<<<<<<< HEAD
    def get(self, endpoint: str = "", payload: dict = {}) -> dict :
        url : str = self.build_url(endpoint)
        
        headers = {}
=======
    def get(self, endpoint: str = "", payload: dict[str, typing.Any] | None = {}) -> dict[str, typing.Any] :
        url : str = self.build_url(endpoint)
        
        headers: dict[str, typing.Any] | None = {}
>>>>>>> 6b71635c
        if self.__bearer_token:
            headers["Authorization"] = f"Bearer {self.__bearer_token}"

        resp: requests.Response = requests.get(
            url=url,
            params=payload,
            headers=headers,
            timeout=self._TIMEOUT
        )
        
        status_code: int = resp.status_code
        if status_code != 200 :
            raise Exception(f"GET request failed with status code {status_code}: {resp.text}")

        return resp.json()

    def post(self, endpoint: str = "", payload: dict = {}) -> dict :
        url : str = self.build_url(endpoint)
        
        # <-- YOU WERE MISSING THIS SECTION IN post()
        headers = {}
        if self.__bearer_token:
            headers["Authorization"] = f"Bearer {self.__bearer_token}"
        # -->

        resp: requests.Response = requests.post(
            url=url,
            json=payload,
            headers=headers, # <-- AND YOU WERE MISSING THIS ARGUMENT
            timeout=self._TIMEOUT
        )
        
        status_code: int = resp.status_code
        if status_code != 200 :
            raise Exception(f"POST request failed with status code {status_code}: {resp.text}")

        return resp.json()



<|MERGE_RESOLUTION|>--- conflicted
+++ resolved
@@ -1,99 +1,93 @@
-import requests
-import configparser
-import typing
-from typing import TextIO
-
-class Api :
-    """
-    A simple API client for making GET requests to a specified base URL.
-    
-    Attributes:
-        base_url (str): The base URL for the API.
-        bearer_token (str | None): Optional bearer token for authentication.
-    """
-
-    _TIMEOUT : float = 5.0
-
-    def __init__(self, _base_url: str) :
-        self.base_url = _base_url
-        self.__bearer_token: str | None = None
-
-    @property
-    def bearer_token(self) -> str | None :
-        return self.__bearer_token
-
-
-    def set_bearer_token(self, token: str) :
-        self.__bearer_token = token
-
-    def set_bearer_token_from_file(self, filepath: str, section: str = "auth", key: str = "bearer_token") :
-        token: str | None = None
-
-        if filepath.endswith(".ini"):
-            config: configparser.ConfigParser = configparser.ConfigParser()
-            config.read(filepath)
-            if config.has_section(section) and config.has_option(section, key):
-                token = config.get(section, key)
-        else:
-            f: TextIO
-            with open(filepath, "r") as f:
-                token = f.read().strip()
-        if not token:
-            raise ValueError(f"Bearer token not found in file '{filepath}' (section: '{section}', key: '{key}')")
-        self.set_bearer_token(token)
-    
-    
-    def build_url(self, endpoint: str = "") -> str :
-        return f"{self.base_url.rstrip('/')}/{endpoint.lstrip('/')}"
-
-<<<<<<< HEAD
-    def get(self, endpoint: str = "", payload: dict = {}) -> dict :
-        url : str = self.build_url(endpoint)
-        
-        headers = {}
-=======
-    def get(self, endpoint: str = "", payload: dict[str, typing.Any] | None = {}) -> dict[str, typing.Any] :
-        url : str = self.build_url(endpoint)
-        
-        headers: dict[str, typing.Any] | None = {}
->>>>>>> 6b71635c
-        if self.__bearer_token:
-            headers["Authorization"] = f"Bearer {self.__bearer_token}"
-
-        resp: requests.Response = requests.get(
-            url=url,
-            params=payload,
-            headers=headers,
-            timeout=self._TIMEOUT
-        )
-        
-        status_code: int = resp.status_code
-        if status_code != 200 :
-            raise Exception(f"GET request failed with status code {status_code}: {resp.text}")
-
-        return resp.json()
-
-    def post(self, endpoint: str = "", payload: dict = {}) -> dict :
-        url : str = self.build_url(endpoint)
-        
-        # <-- YOU WERE MISSING THIS SECTION IN post()
-        headers = {}
-        if self.__bearer_token:
-            headers["Authorization"] = f"Bearer {self.__bearer_token}"
-        # -->
-
-        resp: requests.Response = requests.post(
-            url=url,
-            json=payload,
-            headers=headers, # <-- AND YOU WERE MISSING THIS ARGUMENT
-            timeout=self._TIMEOUT
-        )
-        
-        status_code: int = resp.status_code
-        if status_code != 200 :
-            raise Exception(f"POST request failed with status code {status_code}: {resp.text}")
-
-        return resp.json()
-
-
-
+import requests
+import configparser
+import typing
+from typing import TextIO
+
+class Api :
+    """
+    A simple API client for making GET requests to a specified base URL.
+    
+    Attributes:
+        base_url (str): The base URL for the API.
+        bearer_token (str | None): Optional bearer token for authentication.
+    """
+
+    _TIMEOUT : float = 5.0
+
+    def __init__(self, _base_url: str) :
+        self.base_url = _base_url
+        self.__bearer_token: str | None = None
+
+    @property
+    def bearer_token(self) -> str | None :
+        return self.__bearer_token
+
+
+    def set_bearer_token(self, token: str) :
+        self.__bearer_token = token
+
+    def set_bearer_token_from_file(self, filepath: str, section: str = "auth", key: str = "bearer_token") :
+        token: str | None = None
+
+        if filepath.endswith(".ini"):
+            config: configparser.ConfigParser = configparser.ConfigParser()
+            config.read(filepath)
+            if config.has_section(section) and config.has_option(section, key):
+                token = config.get(section, key)
+        else:
+            f: TextIO
+            with open(filepath, "r") as f:
+                token = f.read().strip()
+        if not token:
+            raise ValueError(f"Bearer token not found in file '{filepath}' (section: '{section}', key: '{key}')")
+        self.set_bearer_token(token)
+    
+    
+    def build_url(self, endpoint: str = "") -> str :
+        return f"{self.base_url.rstrip('/')}/{endpoint.lstrip('/')}"
+
+    def get(self, endpoint: str = "", payload: dict[str, typing.Any] | None = {}) -> dict[str, typing.Any] :
+        url : str = self.build_url(endpoint)
+        
+        headers: dict[str, typing.Any] | None = {}
+
+        if self.__bearer_token:
+            headers["Authorization"] = f"Bearer {self.__bearer_token}"
+
+        resp: requests.Response = requests.get(
+            url=url,
+            params=payload,
+            headers=headers,
+            timeout=self._TIMEOUT
+        )
+        
+        status_code: int = resp.status_code
+        if status_code != 200 :
+            raise Exception(f"GET request failed with status code {status_code}: {resp.text}")
+
+        return resp.json()
+
+    def post(self, endpoint: str = "", payload: dict = {}) -> dict :
+        url : str = self.build_url(endpoint)
+        
+        # <-- YOU WERE MISSING THIS SECTION IN post()
+        headers = {}
+        if self.__bearer_token:
+            headers["Authorization"] = f"Bearer {self.__bearer_token}"
+        # -->
+
+        resp: requests.Response = requests.post(
+            url=url,
+            json=payload,
+            headers=headers, # <-- AND YOU WERE MISSING THIS ARGUMENT
+            timeout=self._TIMEOUT
+        )
+        
+        status_code: int = resp.status_code
+        if status_code != 200 :
+            raise Exception(f"POST request failed with status code {status_code}: {resp.text}")
+
+        return resp.json()
+
+
+