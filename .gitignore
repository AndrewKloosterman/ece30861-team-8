--- conflicted
+++ resolved
@@ -1,8 +1,4 @@
 venv
-<<<<<<< HEAD
-__pycache__
-=======
 __pycache__
 token.ini
 .vscode
->>>>>>> 6b71635c
