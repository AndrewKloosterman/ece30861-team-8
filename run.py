import argparse
import sys
import subprocess
import url_class
import metric_caller
from collections import defaultdict
import metric_caller
import time
from json_output import build_model_output
import os
<<<<<<< HEAD
from classes.github_api import GitHubApi


=======
from get_model_metrics import get_model_size

import requests


def validate_github_token(token: str) -> bool:
    """Checks if a GitHub token is valid by making a simple API call."""
    if not token:
        return False
    headers = {"Authorization": f"token {token}"}
    response = requests.get("https://api.github.com/zen", headers=headers)
    return response.status_code == 200

def validate_log_file_path(path: str) -> bool:
    """Checks if the log file path is valid and the directory is writable."""
    if not path:
        return False
    try:
        dir_name = os.path.dirname(os.path.abspath(path))
        if not os.path.isdir(dir_name):
            os.makedirs(dir_name, exist_ok=True)
        if not os.access(dir_name, os.W_OK):
            return False
    except (OSError, IOError):
        return False
    return True
>>>>>>> 092ef1a0


def main() -> int:
    start_time = time.time()
<<<<<<< HEAD


    verbosity = my_variable_value = os.getenv('LOG_LEVEL', None)
    log_file_location = os.getenv('LOG_FILE', None)
    gen_ai_key = os.getenv('GEN_AI_STUDIO_API_KEY', None)
    github_token = os.getenv("GITHUB_TOKEN",None)
    
    GitHubApi.verify_token(github_token)

    if (verbosity == None or log_file_location == None or gen_ai_key == None or github_token == None):
        return 1
=======
    
    log_level_str = os.getenv('LOG_LEVEL')
    log_file_path = os.getenv('LOG_FILE')
    github_token = os.getenv("GITHUB_TOKEN")
    gen_ai_key = os.getenv('GEN_AI_STUDIO_API_KEY') # Used by a child module

    if not log_level_str or not log_level_str.isdigit() or int(log_level_str) not in [0, 1, 2]:
        # print("ERROR: LOG_LEVEL environment variable not set or invalid. Must be 0, 1, or 2.", file=sys.stderr)
        sys.exit(1)
        
    if not log_file_path or not validate_log_file_path(log_file_path):
        # print(f"ERROR: LOG_FILE environment variable not set or path is unwritable: '{log_file_path}'", file=sys.stderr)
        sys.exit(1)
        
    if not github_token or not validate_github_token(github_token):
        # print("ERROR: GITHUB_TOKEN environment variable not set or is invalid.", file=sys.stderr)
        sys.exit(1)
        
    if not gen_ai_key:
        # print("ERROR: GEN_AI_STUDIO_API_KEY environment variable not set.", file=sys.stderr)
        sys.exit(1)

   
>>>>>>> 092ef1a0

    parser = argparse.ArgumentParser(
        prog="run",
        description="LLM Model Evaluator",
        add_help=False
    )

    parser.add_argument('-h', '--help', action='help', default=argparse.SUPPRESS,
                        help="""usage: run [-v | --verbose] [-h | --help] { install, test } | URL_FILE\n
                        positional arguments:\n
                        \tinstall             Install any dependencies needed\n
                        \ttest                Runs testing suite\n
                        \tURL_FILE            Absolute file location of set of URLs\n
                        
                        options:\n
                        \t-h, --help          show this help message\n
                        \t-v. --verbose       enable verbose output\n""")
    
    parser.add_argument(
        '-v', '--verbose',
        action='store_true',
        help='enable verbose output'
    )

    # install command
    parser.add_argument(
        "target",
        type=str,
        help="Choose 'install', 'test', or URL path."
    )

    args = parser.parse_args()


    # --- dispatch logic ---
    if args.target == "install":
        # if args.verbose:
        #     print("Verbose: Installing dependencies...")
        print("Installing dependencies...")
        subprocess.check_call([sys.executable, "-m", "pip", "install", "--user", "-r", "requirements.txt"])

    elif args.target == "test":
        if args.verbose:
            print("Verbose: Running tests...")
        print("Running test suite...")

    else:
        #Running URL FILE
        project_groups: list[url_class.ProjectGroup] = url_class.parse_project_file(args.target)
        for i in project_groups:
            
            size = get_model_size(i.model.namespace, i.model.repo, i.model.rev)

            input_dict = {
                "repo_owner": i.model.namespace,
                "repo_name": i.model.repo,
                "verbosity": log_level_str,
                "log_queue": logfile,
                "model_size_bytes": size,
                "github_str": f"{i.code.link}",  # New parameter for GitHub repo
                "dataset_name": f"{i.dataset.repo}",  # New parameter for dataset name
            }

            x = metric_caller.load_available_functions("metrics")
            scores,latency = metric_caller.run_concurrently_from_file("./tasks.txt",input_dict,x,logfile)
            
            build_model_output(f"{i.model.namespace}/{i.model.repo}","model",scores,latency)
    
    return 0





if __name__ == "__main__":

    main()

<|MERGE_RESOLUTION|>--- conflicted
+++ resolved
@@ -8,11 +8,7 @@
 import time
 from json_output import build_model_output
 import os
-<<<<<<< HEAD
 from classes.github_api import GitHubApi
-
-
-=======
 from get_model_metrics import get_model_size
 
 import requests
@@ -39,13 +35,10 @@
     except (OSError, IOError):
         return False
     return True
->>>>>>> 092ef1a0
 
 
 def main() -> int:
     start_time = time.time()
-<<<<<<< HEAD
-
 
     verbosity = my_variable_value = os.getenv('LOG_LEVEL', None)
     log_file_location = os.getenv('LOG_FILE', None)
@@ -56,7 +49,6 @@
 
     if (verbosity == None or log_file_location == None or gen_ai_key == None or github_token == None):
         return 1
-=======
     
     log_level_str = os.getenv('LOG_LEVEL')
     log_file_path = os.getenv('LOG_FILE')
@@ -79,8 +71,6 @@
         # print("ERROR: GEN_AI_STUDIO_API_KEY environment variable not set.", file=sys.stderr)
         sys.exit(1)
 
-   
->>>>>>> 092ef1a0
 
     parser = argparse.ArgumentParser(
         prog="run",
