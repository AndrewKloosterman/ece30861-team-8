import argparse
import sys
import subprocess
import url_class
import metric_caller
from collections import defaultdict
import metric_caller
import time
from json_output import build_model_output
import os
<<<<<<< HEAD
from get_model_metrics import get_model_size
=======
import requests


def validate_github_token(token: str) -> bool:
    """Checks if a GitHub token is valid by making a simple API call."""
    if not token:
        return False
    headers = {"Authorization": f"token {token}"}
    response = requests.get("https://api.github.com/zen", headers=headers)
    return response.status_code == 200

def validate_log_file_path(path: str) -> bool:
    """Checks if the log file path is valid and the directory is writable."""
    if not path:
        return False
    try:
        dir_name = os.path.dirname(os.path.abspath(path))
        if not os.path.isdir(dir_name):
            os.makedirs(dir_name, exist_ok=True)
        if not os.access(dir_name, os.W_OK):
            return False
    except (OSError, IOError):
        return False
    return True

>>>>>>> ccd26848

def main() -> int:
    start_time = time.time()
    
    log_level_str = os.getenv('LOG_LEVEL')
    log_file_path = os.getenv('LOG_FILE')
    github_token = os.getenv("GITHUB_TOKEN")
    gen_ai_key = os.getenv('GEN_AI_STUDIO_API_KEY') # Used by a child module

    if not log_level_str or not log_level_str.isdigit() or int(log_level_str) not in [0, 1, 2]:
        # print("ERROR: LOG_LEVEL environment variable not set or invalid. Must be 0, 1, or 2.", file=sys.stderr)
        sys.exit(1)
        
    if not log_file_path or not validate_log_file_path(log_file_path):
        # print(f"ERROR: LOG_FILE environment variable not set or path is unwritable: '{log_file_path}'", file=sys.stderr)
        sys.exit(1)
        
    if not github_token or not validate_github_token(github_token):
        # print("ERROR: GITHUB_TOKEN environment variable not set or is invalid.", file=sys.stderr)
        sys.exit(1)
        
    if not gen_ai_key:
        # print("ERROR: GEN_AI_STUDIO_API_KEY environment variable not set.", file=sys.stderr)
        sys.exit(1)

   


    logfile = "LOG_FILE.txt"
    parser = argparse.ArgumentParser(
        prog="run",
        description="LLM Model Evaluator",
        add_help=False
    )

    parser.add_argument('-h', '--help', action='help', default=argparse.SUPPRESS,
                        help="""usage: run [-v | --verbose] [-h | --help] { install, test } | URL_FILE\n
                        positional arguments:\n
                        \tinstall             Install any dependencies needed\n
                        \ttest                Runs testing suite\n
                        \tURL_FILE            Absolute file location of set of URLs\n
                        
                        options:\n
                        \t-h, --help          show this help message\n
                        \t-v. --verbose       enable verbose output\n""")
    
    parser.add_argument(
        '-v', '--verbose',
        action='store_true',
        help='enable verbose output'
    )

    # install command
    parser.add_argument(
        "target",
        type=str,
        help="Choose 'install', 'test', or URL path."
    )

    args = parser.parse_args()


    # --- dispatch logic ---
    if args.target == "install":
        # if args.verbose:
        #     print("Verbose: Installing dependencies...")
        print("Installing dependencies...")
        subprocess.check_call([sys.executable, "-m", "pip", "install", "--user", "-r", "requirements.txt"])

    elif args.target == "test":
        if args.verbose:
            print("Verbose: Running tests...")
        print("Running test suite...")

    else:
        #Running URL FILE
        project_groups: list[url_class.ProjectGroup] = url_class.parse_project_file(args.target)
        for i in project_groups:
            
            size = get_model_size(i.model.namespace, i.model.repo, i.model.rev)

            input_dict = {
                "repo_owner": i.model.namespace,
                "repo_name": i.model.repo,
                "verbosity": 1 if args.verbose else 0 ,
                "log_queue": logfile,
                "model_size_bytes": size,
                "github_str": f"{i.code.link}",  # New parameter for GitHub repo
                "dataset_name": f"{i.dataset.repo}",  # New parameter for dataset name
            }

            x = metric_caller.load_available_functions("metrics")
            scores,latency = metric_caller.run_concurrently_from_file("./tasks.txt",input_dict,x,logfile)

            build_model_output(f"{i.code.namespace}","code",scores,latency)
            build_model_output(f"{i.dataset.namespace}","dataset",scores,latency)
            build_model_output(f"{i.model.namespace}/{i.model.repo}","model",scores,latency)
    
    return 0





if __name__ == "__main__":

    main()

<|MERGE_RESOLUTION|>--- conflicted
+++ resolved
@@ -8,9 +8,8 @@
 import time
 from json_output import build_model_output
 import os
-<<<<<<< HEAD
 from get_model_metrics import get_model_size
-=======
+
 import requests
 
 
@@ -36,7 +35,6 @@
         return False
     return True
 
->>>>>>> ccd26848
 
 def main() -> int:
     start_time = time.time()
